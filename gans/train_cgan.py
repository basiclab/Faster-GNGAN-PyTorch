import os
import json

import torch
import torch.optim as optim
from absl import flags, app
from torchvision import transforms
from torchvision.utils import make_grid, save_image
from tensorboardX import SummaryWriter
from tqdm import trange

from models import sn_cgan, gn_cgan, gn_biggan, sn_biggan, gn_gan
from common.losses import HingeLoss
from common.datasets import get_dataset
from common.score.score import get_inception_and_fid_score
from common.utils import (
    ema, generate_images, save_images, module_no_grad, infiniteloop, set_seed)


net_G_models = {
    'gn-res32': gn_cgan.ResGenerator32,
    'gn-biggan32': gn_biggan.Generator32,
    'sn-res32': sn_cgan.ResGenerator32,
    'sn-biggan32': sn_biggan.Generator32,
}

net_D_models = {
    'gn-res32': gn_cgan.ResDiscriminator32,
    'gn-biggan32': gn_biggan.Discriminator32,
    'sn-res32': sn_cgan.ResDiscriminator32,
    'sn-biggan32': sn_biggan.Discriminator32,
}

net_GD_models = {
    'gn-res32': gn_cgan.GenDis,
    'gn-biggan32': gn_biggan.GenDis,
    'sn-res32': sn_cgan.GenDis,
    'sn-biggan32': sn_biggan.GenDis,
}


datasets = ['cifar10']


FLAGS = flags.FLAGS
# resume
flags.DEFINE_bool('resume', False, 'resume from logdir')
# model and training
flags.DEFINE_enum('dataset', 'cifar10', datasets, "dataset")
flags.DEFINE_enum('arch', 'gn-biggan32', net_G_models.keys(), "architecture")
flags.DEFINE_integer('ch', 64, 'base channel size of BigGAN')
flags.DEFINE_integer('n_classes', 10, 'the number of classes in dataset')
flags.DEFINE_integer('total_steps', 125000, "total number of training steps")
flags.DEFINE_integer('lr_decay_start', 0, 'apply linearly decay to lr')
flags.DEFINE_integer('G_batch_size', 50, "batch size")
flags.DEFINE_integer('D_batch_size', 50, "batch size")
flags.DEFINE_integer('num_workers', 8, "dataloader workers")
flags.DEFINE_float('G_lr', 1e-4, "Generator learning rate")
flags.DEFINE_float('D_lr', 2e-4, "Discriminator learning rate")
flags.DEFINE_multi_float('betas', [0.0, 0.999], "for Adam")
flags.DEFINE_integer('n_dis', 4, "update Generator every this steps")
flags.DEFINE_integer('z_dim', 128, "latent space dimension")
flags.DEFINE_float('cr', 0, "weight for consistency regularization")
flags.DEFINE_integer('seed', 0, "random seed")
# ema
flags.DEFINE_float('ema_decay', 0.9999, "ema decay rate")
flags.DEFINE_integer('ema_start', 1000, "start step for ema")
# logging
flags.DEFINE_bool('eval_use_torch', False, 'calculate IS and FID on gpu')
flags.DEFINE_integer('eval_step', 5000, "evaluate FID and Inception Score")
flags.DEFINE_integer('sample_step', 500, "sample image every this steps")
flags.DEFINE_integer('sample_size', 64, "sampling size of images")
flags.DEFINE_string('logdir', './logs/GN-BIGGAN_CIFAR10_0', 'log folder')
flags.DEFINE_string('fid_cache', './stats/cifar10_test.npz', 'FID cache')
# generate sample
flags.DEFINE_bool('generate', False, 'generate images')
flags.DEFINE_integer('num_images', 50000, 'the number of generated images')

device = torch.device('cuda:0')


def generate():
    net_G = net_G_models[FLAGS.arch](FLAGS.ch, FLAGS.n_classes, FLAGS.z_dim)
    net_G = net_G.to(device)
    net_G.load_state_dict(
        torch.load(os.path.join(FLAGS.logdir, 'model.pt'))['ema_G'])

<<<<<<< HEAD
    net_G.eval()
=======
>>>>>>> 61903315
    images = generate_images(
        net_G=net_G,
        z_dim=FLAGS.z_dim,
        n_classes=FLAGS.n_classes,
        num_images=FLAGS.num_images,
        batch_size=FLAGS.G_batch_size,
        verbose=True)
    save_images(
        images, os.path.join(FLAGS.logdir, 'generate'), verbose=True)


def evaluate(net_G):
    images = generate_images(
        net_G=net_G,
        z_dim=FLAGS.z_dim,
        n_classes=FLAGS.n_classes,
        num_images=FLAGS.num_images,
        batch_size=FLAGS.G_batch_size,
        verbose=True)
    (IS, IS_std), FID = get_inception_and_fid_score(
        images, FLAGS.fid_cache, num_images=FLAGS.num_images,
        use_torch=FLAGS.eval_use_torch, verbose=True)
    del images
    return (IS, IS_std), FID


def consistency_loss(net_D, real, pred_real):
    consistency_transforms = transforms.Compose([
        transforms.Lambda(lambda x: (x + 1) / 2),
        transforms.ToPILImage(mode='RGB'),
        transforms.RandomHorizontalFlip(),
        transforms.RandomAffine(0, translate=(0.2, 0.2)),
        transforms.ToTensor(),
        transforms.Normalize((0.5, 0.5, 0.5), (0.5, 0.5, 0.5)),
    ])

    aug_real = real.detach().clone().cpu()
    for idx, img in enumerate(aug_real):
        aug_real[idx] = consistency_transforms(img)
    aug_real = aug_real.to(device)
    loss = ((net_D(aug_real) - pred_real) ** 2).mean()
    return loss


def train():
    dataset = get_dataset(FLAGS.dataset)
    dataloader = torch.utils.data.DataLoader(
        dataset, batch_size=FLAGS.D_batch_size, shuffle=True,
        num_workers=FLAGS.num_workers, drop_last=True)

    # model
    net_G = net_G_models[FLAGS.arch](FLAGS.ch, FLAGS.n_classes, FLAGS.z_dim)
    net_G = net_G.to(device)
    ema_G = net_G_models[FLAGS.arch](FLAGS.ch, FLAGS.n_classes, FLAGS.z_dim)
    ema_G = ema_G.to(device)
    net_D = net_D_models[FLAGS.arch](FLAGS.ch, FLAGS.n_classes).to(device)
    if FLAGS.arch.startswith('gn'):
        net_D = gn_gan.GradNorm(net_D)
    net_GD = net_GD_models[FLAGS.arch](net_G, net_D)

    # ema
    ema(net_G, ema_G, decay=0)

    # loss
    loss_fn = HingeLoss()

    # optimizer
    optim_G = optim.Adam(net_G.parameters(), lr=FLAGS.G_lr, betas=FLAGS.betas)
    optim_D = optim.Adam(net_D.parameters(), lr=FLAGS.D_lr, betas=FLAGS.betas)

    # scheduler
    def decay_rate(step):
        return 1 - max(step - FLAGS.lr_decay_start, 0) / FLAGS.total_steps
    sched_G = optim.lr_scheduler.LambdaLR(optim_G, lr_lambda=decay_rate)
    sched_D = optim.lr_scheduler.LambdaLR(optim_D, lr_lambda=decay_rate)

    if FLAGS.resume:
        ckpt = torch.load(os.path.join(FLAGS.logdir, 'model.pt'))
        net_G.load_state_dict(ckpt['net_G'])
        net_D.load_state_dict(ckpt['net_D'])
        optim_G.load_state_dict(ckpt['optim_G'])
        optim_D.load_state_dict(ckpt['optim_D'])
        sched_G.load_state_dict(ckpt['sched_G'])
        sched_D.load_state_dict(ckpt['sched_D'])
        ema_G.load_state_dict(ckpt['ema_G'])
        fixed_z = ckpt['fixed_z']
        fixed_y = ckpt['fixed_y']
        start = ckpt['step'] + 1
        writer = SummaryWriter(FLAGS.logdir)
        writer_ema = SummaryWriter(FLAGS.logdir + "_ema")
        del ckpt
    else:
        # sample fixed z and y
        os.makedirs(os.path.join(FLAGS.logdir, 'sample'))
        writer = SummaryWriter(FLAGS.logdir)
        writer_ema = SummaryWriter(FLAGS.logdir + "_ema")
        fixed_z = torch.randn(FLAGS.sample_size, FLAGS.z_dim).to(device)
        fixed_z = torch.split(fixed_z, FLAGS.G_batch_size, dim=0)
        fixed_y = torch.randint(
            FLAGS.n_classes, (FLAGS.sample_size,)).to(device)
        fixed_y = torch.split(fixed_y, FLAGS.G_batch_size, dim=0)
        with open(os.path.join(FLAGS.logdir, "flagfile.txt"), 'w') as f:
            f.write(FLAGS.flags_into_string())
        writer.add_text(
            "flagfile", FLAGS.flags_into_string().replace('\n', '  \n'))

        # sample real data
        real = []
        for x, _ in dataloader:
            real.append(x)
            if len(real) * x.shape[0] >= FLAGS.sample_size:
                real = torch.cat(real, dim=0)[:FLAGS.sample_size]
                break
        grid = (make_grid(real) + 1) / 2
        writer.add_image('real_sample', grid)
        writer.flush()
        start = 1

    looper = infiniteloop(dataloader)
    with trange(start, FLAGS.total_steps + 1, dynamic_ncols=True,
                initial=start - 1, total=FLAGS.total_steps) as pbar:
        for step in pbar:
            loss_sum = 0
            loss_real_sum = 0
            loss_fake_sum = 0
<<<<<<< HEAD
=======
            loss_cr_sum = 0
>>>>>>> 61903315
            net_D.train()
            net_G.train()

            # Discriminator
            for _ in range(FLAGS.n_dis):
                x_real, y_real = next(looper)
                x_real, y_real = x_real.to(device), y_real.to(device)
                z = torch.randn(
                    FLAGS.D_batch_size, FLAGS.z_dim, device=device)
                y = torch.randint(
                    FLAGS.n_classes, (FLAGS.D_batch_size,), device=device)
                pred_real, pred_fake = net_GD(z, y, x_real, y_real)
                loss, loss_real, loss_fake = loss_fn(pred_real, pred_fake)
                if FLAGS.cr > 0:
                    loss_cr = consistency_loss(net_D, real, pred_real)
                else:
                    loss_cr = torch.tensor(0.)
                loss_all = loss + FLAGS.cr * loss_cr

                optim_D.zero_grad()
                loss_all.backward()
                optim_D.step()

                loss_sum += loss.cpu().item()
                loss_real_sum += loss_real.cpu().item()
                loss_fake_sum += loss_fake.cpu().item()
                loss_cr_sum += loss_cr.cpu().item()

            loss = loss_sum / FLAGS.n_dis
            loss_real = loss_real_sum / FLAGS.n_dis
            loss_fake = loss_fake_sum / FLAGS.n_dis
            loss_cr = loss_cr_sum / FLAGS.n_dis

            writer.add_scalar('loss', loss, step)
            writer.add_scalar('loss_real', loss_real, step)
            writer.add_scalar('loss_fake', loss_fake, step)
            writer.add_scalar('loss_cr', loss_cr, step)

            pbar.set_postfix(
                loss_real='%.3f' % loss_real,
                loss_fake='%.3f' % loss_fake)

            # Generator
            z = torch.randn(
                FLAGS.G_batch_size, FLAGS.z_dim, device=device)
            y = torch.randint(
                FLAGS.n_classes, (FLAGS.G_batch_size,), device=device)
            with module_no_grad(net_D):
                loss = loss_fn(net_GD(z, y))
            optim_G.zero_grad()
            loss.backward()
            optim_G.step()

            # scheduler
            sched_G.step()
            sched_D.step()

            # ema
            if step < FLAGS.ema_start:
                decay = 0
            else:
                decay = FLAGS.ema_decay
            ema(net_G, ema_G, decay)

            if step == 1 or step % FLAGS.sample_step == 0:
                fake_imgs = []
                with torch.no_grad():
                    for fixed_z_batch, fixed_y_batch in zip(fixed_z, fixed_y):
                        fake = ema_G(fixed_z_batch, fixed_y_batch).cpu()
                        fake_imgs.append((fake + 1) / 2)
                    grid = make_grid(torch.cat(fake_imgs, dim=0))
                writer.add_image('sample', grid, step)
                save_image(grid, os.path.join(
                    FLAGS.logdir, 'sample', '%d.png' % step))

            if step == 1 or step % FLAGS.eval_step == 0:
                ckpt = {
                    'net_G': net_G.state_dict(),
                    'net_D': net_D.state_dict(),
                    'optim_G': optim_G.state_dict(),
                    'optim_D': optim_D.state_dict(),
                    'sched_G': sched_G.state_dict(),
                    'sched_D': sched_D.state_dict(),
                    'ema_G': ema_G.state_dict(),
                    'step': step,
                    'fixed_z': fixed_z,
                    'fixed_y': fixed_y,
                }
                torch.save(ckpt, os.path.join(FLAGS.logdir, 'model.pt'))
                (net_G_IS, net_G_IS_std), net_G_FID = evaluate(net_G)
                (ema_G_IS, ema_G_IS_std), ema_G_FID = evaluate(ema_G)
                pbar.write(
                    "%6d/%6d "
                    "IS:%6.3f(%.3f), FID:%7.3f, "
                    "IS(EMA):%6.3f(%.3f), FID(EMA):%7.3f" % (
                        step, FLAGS.total_steps,
                        net_G_IS, net_G_IS_std, net_G_FID,
                        ema_G_IS, ema_G_IS_std, ema_G_FID))
                writer.add_scalar('IS', net_G_IS, step)
                writer.add_scalar('IS_std', net_G_IS_std, step)
                writer.add_scalar('FID', net_G_FID, step)
                writer_ema.add_scalar('IS', ema_G_IS, step)
                writer_ema.add_scalar('IS_std', ema_G_IS_std, step)
                writer_ema.add_scalar('FID', ema_G_FID, step)
                writer.flush()
                writer_ema.flush()
                with open(os.path.join(FLAGS.logdir, 'eval.txt'), 'a') as f:
                    f.write(json.dumps(
                        {
                            'step': step,
                            'IS': net_G_IS,
                            'IS_std': net_G_IS_std,
                            'FID': net_G_FID,
                            'IS(EMA)': ema_G_IS,
                            'IS_std(EMA)': ema_G_IS_std,
                            'FID(EMA)': ema_G_FID
                        }) + "\n"
                    )
    writer.close()
    writer_ema.close()


def main(argv):
    set_seed(FLAGS.seed)
    if FLAGS.generate:
        generate()
    else:
        train()


if __name__ == '__main__':
    app.run(main)<|MERGE_RESOLUTION|>--- conflicted
+++ resolved
@@ -85,10 +85,6 @@
     net_G.load_state_dict(
         torch.load(os.path.join(FLAGS.logdir, 'model.pt'))['ema_G'])
 
-<<<<<<< HEAD
-    net_G.eval()
-=======
->>>>>>> 61903315
     images = generate_images(
         net_G=net_G,
         z_dim=FLAGS.z_dim,
@@ -214,10 +210,7 @@
             loss_sum = 0
             loss_real_sum = 0
             loss_fake_sum = 0
-<<<<<<< HEAD
-=======
             loss_cr_sum = 0
->>>>>>> 61903315
             net_D.train()
             net_G.train()
 
