import os
import json

import torch
import torch.optim as optim
from absl import flags, app
from torchvision import transforms
from torchvision.utils import make_grid, save_image
from tensorboardX import SummaryWriter
from tqdm import trange

from models import gn_gan, sn_gan, sn_gan_1
from common.losses import HingeLoss, BCEWithLogits
from common.datasets import get_dataset
from common.score.score import get_inception_and_fid_score
from common.utils import generate_images, save_images, infiniteloop, set_seed


net_G_models = {
    'gn-cnn32': gn_gan.Generator32,
    'gn-cnn48': gn_gan.Generator48,
    'gn-res32': gn_gan.ResGenerator32,
    'gn-res48': gn_gan.ResGenerator48,
    'sn-cnn32': sn_gan.Generator32,
    'sn-cnn48': sn_gan.Generator48,
    'sn-res32': sn_gan.ResGenerator32,
    'sn-res48': sn_gan.ResGenerator48,
    'sn-cnn32-1': sn_gan_1.Generator32,
    'sn-res32-1': sn_gan_1.ResGenerator32,
}

net_D_models = {
    'gn-cnn32': gn_gan.Discriminator32,
    'gn-cnn48': gn_gan.Discriminator48,
    'gn-res32': gn_gan.ResDiscriminator32,
    'gn-res48': gn_gan.ResDiscriminator48,
    'sn-cnn32': sn_gan.Discriminator32,
    'sn-cnn48': sn_gan.Discriminator48,
    'sn-res32': sn_gan.ResDiscriminator32,
    'sn-res48': sn_gan.ResDiscriminator48,
    'sn-cnn32-1': sn_gan_1.Discriminator32,
    'sn-res32-1': sn_gan_1.ResDiscriminator32,
}

loss_fns = {
    'hinge': HingeLoss,
    'bce': BCEWithLogits,
}


datasets = ['cifar10', 'stl10']


FLAGS = flags.FLAGS
# resume
flags.DEFINE_bool('resume', False, 'resume from logdir')
# model and training
flags.DEFINE_enum('dataset', 'cifar10', datasets, "select dataset")
flags.DEFINE_enum('arch', 'gn-res32', net_G_models.keys(), "architecture")
flags.DEFINE_enum('loss', 'hinge', loss_fns.keys(), "loss function")
flags.DEFINE_integer('total_steps', 200000, "total number of training steps")
flags.DEFINE_integer('lr_decay_start', 0, 'apply linearly decay to lr')
flags.DEFINE_integer('batch_size', 64, "batch size")
flags.DEFINE_integer('num_workers', 8, "dataloader workers")
flags.DEFINE_float('G_lr', 2e-4, "Generator learning rate")
flags.DEFINE_float('D_lr', 2e-4, "Discriminator learning rate")
flags.DEFINE_multi_float('betas', [0.0, 0.9], "for Adam")
flags.DEFINE_integer('n_dis', 5, "update Generator every this steps")
flags.DEFINE_integer('z_dim', 128, "latent space dimension")
flags.DEFINE_float('cr', 0, "weight for consistency regularization")
flags.DEFINE_integer('seed', 0, "random seed")
# logging
flags.DEFINE_bool('eval_use_torch', False, 'calculate IS and FID on gpu')
flags.DEFINE_integer('eval_step', 5000, "evaluate FID and Inception Score")
flags.DEFINE_integer('sample_step', 500, "sample image every this steps")
flags.DEFINE_integer('sample_size', 64, "sampling size of images")
flags.DEFINE_string('logdir', './logs/GN-GAN_CIFAR10_RES_0', 'log folder')
flags.DEFINE_string('fid_cache', './stats/cifar10_test.npz', 'FID cache')
# generate
flags.DEFINE_bool('generate', False, 'generate images')
flags.DEFINE_integer('num_images', 50000, 'the number of generated images')

device = torch.device('cuda:0')


def generate():
    net_G = net_G_models[FLAGS.arch](FLAGS.z_dim).to(device)
    net_G.load_state_dict(
        torch.load(os.path.join(FLAGS.logdir, 'model.pt'))['net_G'])

    net_G.eval()
    images = generate_images(
        net_G=net_G,
        z_dim=FLAGS.z_dim,
        num_images=FLAGS.num_images,
        batch_size=FLAGS.batch_size,
        verbose=True)
    save_images(images, os.path.join(FLAGS.logdir, 'generate'))
    (IS, IS_std), FID = get_inception_and_fid_score(
        images, FLAGS.fid_cache, use_torch=FLAGS.eval_use_torch, verbose=True)
    net_G.train()
    print("IS: %6.3f(%.3f), FID: %7.3f" % (IS, IS_std, FID))


def evaluate(net_G):
    net_G.eval()                # ????
    images = generate_images(
        net_G=net_G,
        z_dim=FLAGS.z_dim,
        num_images=FLAGS.num_images,
        batch_size=FLAGS.batch_size,
        verbose=False)
    (IS, IS_std), FID = get_inception_and_fid_score(
        images, FLAGS.fid_cache, use_torch=FLAGS.eval_use_torch, verbose=True)
    del images
    net_G.train()               # ????
    return (IS, IS_std), FID


def consistency_loss(net_D, real, pred_real):
    consistency_transforms = transforms.Compose([
        transforms.Lambda(lambda x: (x + 1) / 2),
        transforms.ToPILImage(mode='RGB'),
        transforms.RandomHorizontalFlip(),
        transforms.RandomAffine(0, translate=(0.2, 0.2)),
        transforms.ToTensor(),
        transforms.Normalize((0.5, 0.5, 0.5), (0.5, 0.5, 0.5)),
    ])

    aug_real = real.detach().clone().cpu()
    for idx, img in enumerate(aug_real):
        aug_real[idx] = consistency_transforms(img)
    aug_real = aug_real.to(device)
    loss = ((net_D(aug_real) - pred_real) ** 2).mean()
    return loss


def train():
    dataset = get_dataset(FLAGS.dataset)
    dataloader = torch.utils.data.DataLoader(
        dataset, batch_size=FLAGS.batch_size, shuffle=True,
        num_workers=FLAGS.num_workers, drop_last=True)

    # model
    net_G = net_G_models[FLAGS.arch](FLAGS.z_dim).to(device)
    net_D = net_D_models[FLAGS.arch]().to(device)
    if FLAGS.arch.startswith('gn'):
        net_D = gn_gan.GradNorm(net_D)

    # loss
    loss_fn = loss_fns[FLAGS.loss]()

    # optimizer
    optim_G = optim.Adam(net_G.parameters(), lr=FLAGS.G_lr, betas=FLAGS.betas)
    optim_D = optim.Adam(net_D.parameters(), lr=FLAGS.D_lr, betas=FLAGS.betas)

    # scheduler
    def decay_rate(step):
        return 1 - max(step - FLAGS.lr_decay_start, 0) / FLAGS.total_steps
    sched_G = optim.lr_scheduler.LambdaLR(optim_G, lr_lambda=decay_rate)
    sched_D = optim.lr_scheduler.LambdaLR(optim_D, lr_lambda=decay_rate)

    if FLAGS.resume:
        ckpt = torch.load(os.path.join(FLAGS.logdir, 'model.pt'))
        net_G.load_state_dict(ckpt['net_G'])
        net_D.load_state_dict(ckpt['net_D'])
        optim_G.load_state_dict(ckpt['optim_G'])
        optim_D.load_state_dict(ckpt['optim_D'])
        sched_G.load_state_dict(ckpt['sched_G'])
        sched_D.load_state_dict(ckpt['sched_D'])
        fixed_z = ckpt['fixed_z']
        start = ckpt['step'] + 1
        writer = SummaryWriter(FLAGS.logdir)
        del ckpt
    else:
        os.makedirs(os.path.join(FLAGS.logdir, 'sample'))
        writer = SummaryWriter(FLAGS.logdir)
        fixed_z = torch.randn(FLAGS.sample_size, FLAGS.z_dim).to(device)
        with open(os.path.join(FLAGS.logdir, "flagfile.txt"), 'w') as f:
            f.write(FLAGS.flags_into_string())
        writer.add_text(
            "flagfile", FLAGS.flags_into_string().replace('\n', '  \n'))
        real = []
        for x, _ in dataloader:
            real.append(x)
            if len(real) * FLAGS.batch_size >= FLAGS.sample_size:
                real = torch.cat(real, dim=0)[:FLAGS.sample_size]
                break
        grid = (make_grid(real) + 1) / 2
        writer.add_image('real_sample', grid)
        writer.flush()
        start = 1

    looper = infiniteloop(dataloader)
    with trange(start, FLAGS.total_steps + 1, dynamic_ncols=True,
                initial=start - 1, total=FLAGS.total_steps) as pbar:
        for step in pbar:
            loss_sum = 0
            loss_real_sum = 0
            loss_fake_sum = 0
            loss_cr_sum = 0

            # Discriminator
            for _ in range(FLAGS.n_dis):
                with torch.no_grad():
                    z = torch.randn(FLAGS.batch_size, FLAGS.z_dim).to(device)
                    fake = net_G(z).detach()
                real, _ = next(looper)
                real = real.to(device)
                pred_real = net_D(real)
                pred_fake = net_D(fake)
                loss, loss_real, loss_fake = loss_fn(pred_real, pred_fake)
                if FLAGS.cr > 0:
                    loss_cr = consistency_loss(net_D, real, pred_real)
                else:
                    loss_cr = torch.tensor(0.)
                loss_all = loss + FLAGS.cr * loss_cr

                optim_D.zero_grad()
                loss_all.backward()
                optim_D.step()

                loss_sum += loss.cpu().item()
                loss_real_sum += loss_real.cpu().item()
                loss_fake_sum += loss_fake.cpu().item()
                loss_cr_sum += loss_cr.cpu().item()

            loss = loss_sum / FLAGS.n_dis
            loss_real = loss_real_sum / FLAGS.n_dis
            loss_fake = loss_fake_sum / FLAGS.n_dis
            loss_cr = loss_cr_sum / FLAGS.n_dis

            writer.add_scalar('loss', loss, step)
            writer.add_scalar('loss_real', loss_real, step)
            writer.add_scalar('loss_fake', loss_fake, step)
            writer.add_scalar('loss_cr', loss_cr, step)

            pbar.set_postfix(
                loss_real='%.3f' % loss_real,
                loss_fake='%.3f' % loss_fake)

            # Generator
            z = torch.randn(FLAGS.batch_size * 2, FLAGS.z_dim).to(device)
            x = net_G(z)
            x.retain_grad()
            loss = loss_fn(net_D(x))

            optim_G.zero_grad()
            loss.backward()
            optim_G.step()

            avg_grad_norm = torch.norm(torch.flatten(
                (x.grad * x.shape[0]), start_dim=1), p=2, dim=1).mean()
            writer.add_scalar('avg_grad_norm', avg_grad_norm, step)

            # scheduler
            sched_G.step()
            sched_D.step()

            # sample from fixed z
            if step == 1 or step % FLAGS.sample_step == 0:
<<<<<<< HEAD
                # with torch.no_grad():     # ????
                fake = net_G(fixed_z).cpu()
                grid = (make_grid(fake) + 1) / 2
                writer.add_image('sample', grid, step)
                save_image(grid, os.path.join(
                    FLAGS.logdir, 'sample', '%d.png' % step))
=======
                with torch.no_grad():
                    fake = net_G(fixed_z).cpu()
                    grid = (make_grid(fake) + 1) / 2
                    writer.add_image('sample', grid, step)
                    save_image(grid, os.path.join(
                        FLAGS.logdir, 'sample', '%d.png' % step))
>>>>>>> 61903315

            # evaluate IS, FID and save model
            if step == 1 or step % FLAGS.eval_step == 0:
                ckpt = {
                    'net_G': net_G.state_dict(),
                    'net_D': net_D.state_dict(),
                    'optim_G': optim_G.state_dict(),
                    'optim_D': optim_D.state_dict(),
                    'sched_G': sched_G.state_dict(),
                    'sched_D': sched_D.state_dict(),
                    'step': step,
                    'fixed_z': fixed_z,
                }
                torch.save(ckpt, os.path.join(FLAGS.logdir, 'model.pt'))
                (IS, IS_std), FID = evaluate(net_G)
                pbar.write(
                    "%6d/%6d "
                    "IS:%6.3f(%.3f), FID:%7.3f" % (
                        step, FLAGS.total_steps,
                        IS, IS_std, FID))
                writer.add_scalar('IS', IS, step)
                writer.add_scalar('IS_std', IS_std, step)
                writer.add_scalar('FID', FID, step)
                writer.flush()
                with open(os.path.join(FLAGS.logdir, 'eval.txt'), 'a') as f:
                    f.write(json.dumps(
                        {
                            'step': step,
                            'IS': IS,
                            'IS_std': IS_std,
                            'FID': FID,
                        }) + "\n"
                    )
    writer.close()


def main(argv):
    set_seed(FLAGS.seed)
    if FLAGS.generate:
        generate()
    else:
        train()


if __name__ == '__main__':
    app.run(main)<|MERGE_RESOLUTION|>--- conflicted
+++ resolved
@@ -259,21 +259,12 @@
 
             # sample from fixed z
             if step == 1 or step % FLAGS.sample_step == 0:
-<<<<<<< HEAD
-                # with torch.no_grad():     # ????
-                fake = net_G(fixed_z).cpu()
-                grid = (make_grid(fake) + 1) / 2
-                writer.add_image('sample', grid, step)
-                save_image(grid, os.path.join(
-                    FLAGS.logdir, 'sample', '%d.png' % step))
-=======
                 with torch.no_grad():
                     fake = net_G(fixed_z).cpu()
                     grid = (make_grid(fake) + 1) / 2
                     writer.add_image('sample', grid, step)
                     save_image(grid, os.path.join(
                         FLAGS.logdir, 'sample', '%d.png' % step))
->>>>>>> 61903315
 
             # evaluate IS, FID and save model
             if step == 1 or step % FLAGS.eval_step == 0:
