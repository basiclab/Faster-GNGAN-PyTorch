import torch
import torch.nn as nn
import torch.nn.init as init


def grad_norm(net_D, *args, **kwargs):
    for x in args:
        x.requires_grad_(True)
    fx = net_D(*args, **kwargs)
    grads = torch.autograd.grad(
        fx, args, torch.ones_like(fx), create_graph=True, retain_graph=True)
    grad_norms = []
    for grad in grads:
        grad_norm = (torch.flatten(grad, start_dim=1) ** 2).sum(1)
        grad_norms.append(grad_norm)
    grad_norm = torch.sqrt(torch.stack(grad_norms, dim=1).sum(dim=1))
    grad_norm = grad_norm.view(
        -1, *[1 for _ in range(len(fx.shape) - 1)])
    fx = (fx / (grad_norm + torch.abs(fx)))
    return fx


class GradNorm(nn.Module):
    def __init__(self, module):
        super(GradNorm, self).__init__()
        self.module = module

    def forward(self, *args, **kwargs):
        return grad_norm(self.module, *args, **kwargs)


class Generator(nn.Module):
    def __init__(self, z_dim, M=4):
        super().__init__()
        self.M = M
        self.linear = nn.Linear(z_dim, M * M * 512)
        self.main = nn.Sequential(
            nn.BatchNorm2d(512),
            nn.ReLU(True),
            nn.ConvTranspose2d(512, 256, kernel_size=4, stride=2, padding=1),
            nn.BatchNorm2d(256),
            nn.ReLU(True),
            nn.ConvTranspose2d(256, 128, kernel_size=4, stride=2, padding=1),
            nn.BatchNorm2d(128),
            nn.ReLU(True),
            nn.ConvTranspose2d(128, 64, kernel_size=4, stride=2, padding=1),
            nn.BatchNorm2d(64),
            nn.ReLU(True),
            nn.Conv2d(64, 3, kernel_size=3, stride=1, padding=1),
            nn.Tanh())
        self.initialize()

    def initialize(self):
        for m in self.modules():
            if isinstance(m, (nn.Conv2d, nn.ConvTranspose2d, nn.Linear)):
                init.normal_(m.weight, std=0.02)
                init.zeros_(m.bias)

    def forward(self, z):
        x = self.linear(z)
        x = x.view(x.size(0), -1, self.M, self.M)
        x = self.main(x)
        return x


class Discriminator(nn.Module):
    def __init__(self, M=32):
        super().__init__()
        self.M = M

        self.main = nn.Sequential(
            # M
            nn.Conv2d(3, 64, kernel_size=3, stride=1, padding=1),
            nn.LeakyReLU(0.1, inplace=True),
            nn.Conv2d(64, 128, kernel_size=4, stride=2, padding=1),
            nn.LeakyReLU(0.1, inplace=True),
            # M / 2
            nn.Conv2d(128, 128, kernel_size=3, stride=1, padding=1),
            nn.LeakyReLU(0.1, inplace=True),
            nn.Conv2d(128, 256, kernel_size=4, stride=2, padding=1),
            nn.LeakyReLU(0.1, inplace=True),
            # M / 4
            nn.Conv2d(256, 256, kernel_size=3, stride=1, padding=1),
            nn.LeakyReLU(0.1, inplace=True),
            nn.Conv2d(256, 512, kernel_size=4, stride=2, padding=1),
            nn.LeakyReLU(0.1, inplace=True),
            # M / 8
            nn.Conv2d(512, 512, kernel_size=3, stride=1, padding=1),
            nn.LeakyReLU(0.1, inplace=True))

        self.linear = nn.Linear(M // 8 * M // 8 * 512, 1)
        self.initialize()

    def initialize(self):
        for m in self.modules():
            if isinstance(m, (nn.Conv2d, nn.Linear)):
                init.normal_(m.weight, std=0.02)
                init.zeros_(m.bias)

    def forward(self, x):
        x = self.main(x)
        x = torch.flatten(x, start_dim=1)
        x = self.linear(x)
        return x


class Generator32(Generator):
    def __init__(self, z_dim):
        super().__init__(z_dim, M=4)


class Generator48(Generator):
    def __init__(self, z_dim):
        super().__init__(z_dim, M=6)


class Discriminator32(Discriminator):
    def __init__(self):
        super().__init__(M=32)


class Discriminator48(Discriminator):
    def __init__(self):
        super().__init__(M=48)


class GenBlock(nn.Module):
    def __init__(self, in_channels, out_channels):
        super().__init__()
        # shortcut
        self.shortcut = nn.Sequential(
            nn.Upsample(scale_factor=2),
            nn.Conv2d(in_channels, out_channels, 1, stride=1, padding=0)
        )
        # residual
        self.residual = nn.Sequential(
            nn.BatchNorm2d(in_channels),
            nn.ReLU(),
            nn.Upsample(scale_factor=2),
            nn.Conv2d(in_channels, out_channels, 3, stride=1, padding=1),
            nn.BatchNorm2d(out_channels),
            nn.ReLU(),
            nn.Conv2d(out_channels, out_channels, 3, stride=1, padding=1),
        )
        # initialize weight
        self.initialize()

    def initialize(self):
        for m in self.modules():
            if isinstance(m, nn.Conv2d):
                init.kaiming_normal_(m.weight)
                init.zeros_(m.bias)

    def forward(self, x):
        return self.residual(x) + self.shortcut(x)


class ResGenerator32(nn.Module):
    def __init__(self, z_dim):
        super().__init__()
        self.linear = nn.Linear(z_dim, 4 * 4 * 256)
        self.blocks = nn.Sequential(
            GenBlock(256, 256),
            GenBlock(256, 256),
            GenBlock(256, 256),
        )
        self.output = nn.Sequential(
            nn.BatchNorm2d(256),
            nn.ReLU(),
            nn.Conv2d(256, 3, 3, stride=1, padding=1),
            nn.Tanh(),
        )
        # initialize weight
        self.initialize()

    def initialize(self):
        for m in self.output.modules():
            if isinstance(m, nn.Conv2d):
                init.kaiming_normal_(m.weight)
                init.zeros_(m.bias)

    def forward(self, z):
        inputs = self.linear(z)
        inputs = inputs.view(-1, 256, 4, 4)
        return self.output(self.blocks(inputs))


class ResGenerator48(nn.Module):
    def __init__(self, z_dim):
        super().__init__()
        self.linear = nn.Linear(z_dim, 6 * 6 * 512)
        self.blocks = nn.Sequential(
            GenBlock(512, 256),
            GenBlock(256, 128),
            GenBlock(128, 64),
        )
        self.output = nn.Sequential(
            nn.BatchNorm2d(64),
            nn.ReLU(),
            nn.Conv2d(64, 3, 3, stride=1, padding=1),
            nn.Tanh(),
        )
        # initialize weight
        self.initialize()

    def initialize(self):
        for m in self.output.modules():
            if isinstance(m, nn.Conv2d):
                init.kaiming_normal_(m.weight)
                init.zeros_(m.bias)

    def forward(self, z):
        inputs = self.linear(z)
        inputs = inputs.view(-1, 512, 6, 6)
        return self.output(self.blocks(inputs))


class ResGenerator128(nn.Module):
    def __init__(self, z_dim):
        super().__init__()
        self.linear = nn.Linear(z_dim, 4 * 4 * 1024)

        self.blocks = nn.Sequential(
            GenBlock(1024, 1024),
            GenBlock(1024, 512),
            GenBlock(512, 256),
            GenBlock(256, 128),
            GenBlock(128, 64),
        )
        self.output = nn.Sequential(
            nn.BatchNorm2d(64),
            nn.ReLU(),
            nn.Conv2d(64, 3, 3, stride=1, padding=1),
            nn.Tanh(),
        )
        # initialize weight
        self.initialize()

    def initialize(self):
        for m in self.output.modules():
            if isinstance(m, nn.Conv2d):
                init.kaiming_normal_(m.weight)
                init.zeros_(m.bias)

    def forward(self, z):
        inputs = self.linear(z)
        inputs = inputs.view(-1, 1024, 4, 4)
        return self.output(self.blocks(inputs))


class OptimizedDisblock(nn.Module):
    def __init__(self, in_channels, out_channels):
        super().__init__()
        # shortcut
        self.shortcut = nn.Sequential(
            nn.AvgPool2d(2),
            nn.Conv2d(in_channels, out_channels, 1, 1, 0))
        # residual
        self.residual = nn.Sequential(
            nn.Conv2d(in_channels, out_channels, 3, 1, 1),
            nn.ReLU(),
            nn.Conv2d(out_channels, out_channels, 3, 1, 1),
            nn.AvgPool2d(2))
        # initialize weight
        self.initialize()

    def initialize(self):
        for m in self.modules():
            if isinstance(m, nn.Conv2d):
                init.kaiming_normal_(m.weight)
                init.zeros_(m.bias)

    def forward(self, x):
        return self.residual(x) + self.shortcut(x)


class DisBlock(nn.Module):
    def __init__(self, in_channels, out_channels, down=False):
        super().__init__()
        # shortcut
        shortcut = []
        if in_channels != out_channels or down:
            shortcut.append(
                nn.Conv2d(in_channels, out_channels, 1, 1, 0))
        if down:
            shortcut.append(nn.AvgPool2d(2))
        self.shortcut = nn.Sequential(*shortcut)
        # residual
        residual = [
            nn.ReLU(),
            nn.Conv2d(in_channels, out_channels, 3, 1, 1),
            nn.ReLU(),
            nn.Conv2d(out_channels, out_channels, 3, 1, 1),
        ]
        if down:
            residual.append(nn.AvgPool2d(2))
        self.residual = nn.Sequential(*residual)
        # initialize weight
        self.initialize()

    def initialize(self):
        for m in self.modules():
            if isinstance(m, nn.Conv2d):
                init.kaiming_normal_(m.weight)
                init.zeros_(m.bias)

    def forward(self, x):
        return (self.residual(x) + self.shortcut(x))


class ResDiscriminator32(nn.Module):
    def __init__(self):
        super().__init__()
        self.model = nn.Sequential(
            OptimizedDisblock(3, 128),
            DisBlock(128, 128, down=True),
            DisBlock(128, 128),
            DisBlock(128, 128),
            nn.ReLU(),
            nn.AdaptiveAvgPool2d((1, 1)))
        self.linear = nn.Linear(128, 1)
<<<<<<< HEAD
=======
        # initialize weight
        self.initialize()

    def initialize(self):
        init.kaiming_normal_(self.linear.weight)
        init.zeros_(self.linear.bias)
>>>>>>> 61903315

    def forward(self, x):
        x = self.model(x)
        x = torch.flatten(x, start_dim=1)
        x = self.linear(x)
        return x


class ResDiscriminator48(nn.Module):
    def __init__(self):
        super().__init__()
        self.model = nn.Sequential(
            OptimizedDisblock(3, 64),
            DisBlock(64, 128, down=True),
            DisBlock(128, 256, down=True),
            DisBlock(256, 512, down=True),
            nn.ReLU(inplace=True),
            nn.AdaptiveAvgPool2d((1, 1)))
        self.linear = nn.Linear(512, 1)
<<<<<<< HEAD
=======
        # initialize weight
        self.initialize()

    def initialize(self):
        init.kaiming_normal_(self.linear.weight)
        init.zeros_(self.linear.bias)
>>>>>>> 61903315

    def forward(self, x):
        x = self.model(x)
        x = torch.flatten(x, start_dim=1)
        x = self.linear(x)
        return x


class ResDiscriminator128(nn.Module):
    def __init__(self):
        super().__init__()
        self.model = nn.Sequential(
            OptimizedDisblock(3, 64),
            DisBlock(64, 128, down=True),
            DisBlock(128, 256, down=True),
            DisBlock(256, 512, down=True),
            DisBlock(512, 1024, down=True),
            DisBlock(1024, 1024),
            nn.ReLU(inplace=True),
            nn.AdaptiveAvgPool2d((1, 1)))
        self.linear = nn.Linear(1024, 1)
<<<<<<< HEAD
=======
        # initialize weight
        self.initialize()

    def initialize(self):
        init.kaiming_normal_(self.linear.weight)
        init.zeros_(self.linear.bias)
>>>>>>> 61903315

    def forward(self, x):
        x = self.model(x)
        x = torch.flatten(x, start_dim=1)
        x = self.linear(x)
        return x


class GenDis(nn.Module):
    """
    Speed up training by paralleling generator and discriminator together
    """
    def __init__(self, net_G, net_D):
        super().__init__()
        self.net_G = net_G
        self.net_D = net_D

    def forward(self, z, real=None):
        if real is not None:
            with torch.no_grad():
                fake = self.net_G(z).detach()
            x = torch.cat([real, fake], dim=0)
            pred = self.net_D(x)
            net_D_real, net_D_fake = torch.split(
                pred, [real.shape[0], fake.shape[0]])
            return net_D_real, net_D_fake
        else:
            fake = self.net_G(z)
            net_D_fake = self.net_D(fake)
            return net_D_fake<|MERGE_RESOLUTION|>--- conflicted
+++ resolved
@@ -174,6 +174,8 @@
         self.initialize()
 
     def initialize(self):
+        init.kaiming_normal_(self.linear.weight)
+        init.zeros_(self.linear.bias)
         for m in self.output.modules():
             if isinstance(m, nn.Conv2d):
                 init.kaiming_normal_(m.weight)
@@ -204,6 +206,8 @@
         self.initialize()
 
     def initialize(self):
+        init.kaiming_normal_(self.linear.weight)
+        init.zeros_(self.linear.bias)
         for m in self.output.modules():
             if isinstance(m, nn.Conv2d):
                 init.kaiming_normal_(m.weight)
@@ -237,6 +241,8 @@
         self.initialize()
 
     def initialize(self):
+        init.kaiming_normal_(self.linear.weight)
+        init.zeros_(self.linear.bias)
         for m in self.output.modules():
             if isinstance(m, nn.Conv2d):
                 init.kaiming_normal_(m.weight)
@@ -319,15 +325,12 @@
             nn.ReLU(),
             nn.AdaptiveAvgPool2d((1, 1)))
         self.linear = nn.Linear(128, 1)
-<<<<<<< HEAD
-=======
-        # initialize weight
-        self.initialize()
-
-    def initialize(self):
-        init.kaiming_normal_(self.linear.weight)
-        init.zeros_(self.linear.bias)
->>>>>>> 61903315
+        # initialize weight
+        self.initialize()
+
+    def initialize(self):
+        init.kaiming_normal_(self.linear.weight)
+        init.zeros_(self.linear.bias)
 
     def forward(self, x):
         x = self.model(x)
@@ -347,15 +350,12 @@
             nn.ReLU(inplace=True),
             nn.AdaptiveAvgPool2d((1, 1)))
         self.linear = nn.Linear(512, 1)
-<<<<<<< HEAD
-=======
-        # initialize weight
-        self.initialize()
-
-    def initialize(self):
-        init.kaiming_normal_(self.linear.weight)
-        init.zeros_(self.linear.bias)
->>>>>>> 61903315
+        # initialize weight
+        self.initialize()
+
+    def initialize(self):
+        init.kaiming_normal_(self.linear.weight)
+        init.zeros_(self.linear.bias)
 
     def forward(self, x):
         x = self.model(x)
@@ -377,15 +377,12 @@
             nn.ReLU(inplace=True),
             nn.AdaptiveAvgPool2d((1, 1)))
         self.linear = nn.Linear(1024, 1)
-<<<<<<< HEAD
-=======
-        # initialize weight
-        self.initialize()
-
-    def initialize(self):
-        init.kaiming_normal_(self.linear.weight)
-        init.zeros_(self.linear.bias)
->>>>>>> 61903315
+        # initialize weight
+        self.initialize()
+
+    def initialize(self):
+        init.kaiming_normal_(self.linear.weight)
+        init.zeros_(self.linear.bias)
 
     def forward(self, x):
         x = self.model(x)
