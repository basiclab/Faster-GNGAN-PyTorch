--- conflicted
+++ resolved
@@ -32,15 +32,6 @@
 
     device = dist.device()
     G = misc.dynamic_import(architecture_G)(resolution, n_classes, z_dim).to(device)
-<<<<<<< HEAD
-
-    # Initialize models for multi-gpu inferencing.
-    if dist.is_initialized():
-        G = SyncBatchNorm.convert_sync_batchnorm(G)
-        G = DistributedDataParallel(G, device_ids=[device])
-    G.requires_grad_(False)
-=======
->>>>>>> 2e5cb0f0
 
     # Load the model.
     if ema:
